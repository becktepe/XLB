--- conflicted
+++ resolved
@@ -93,69 +93,17 @@
             bc_mask = bc_mask.at[0].set(bmap[pad_x:-pad_x, pad_y:-pad_y, pad_z:-pad_z])
         return bc_mask, missing_mask
 
+
     def _construct_warp(self):
         # Make constants for warp
         _c = self.velocity_set.c
         _q = wp.constant(self.velocity_set.q)
 
-<<<<<<< HEAD
-=======
         @wp.func
         def check_index_bounds(index: wp.vec3i, shape: wp.vec3i):
             is_in_bounds = index[0] >= 0 and index[0] < shape[0] and index[1] >= 0 and index[1] < shape[1] and index[2] >= 0 and index[2] < shape[2]
             return is_in_bounds
 
-        # Construct the warp 2D kernel
-        @wp.kernel
-        def kernel2d(
-            indices: wp.array2d(dtype=wp.int32),
-            id_number: wp.array1d(dtype=wp.uint8),
-            is_interior: wp.array1d(dtype=wp.bool),
-            bc_mask: wp.array3d(dtype=wp.uint8),
-            missing_mask: wp.array3d(dtype=wp.bool),
-            start_index: wp.vec2i,
-        ):
-            # Get the index of indices
-            ii = wp.tid()
-
-            # Get local indices
-            index = wp.vec2i()
-            index[0] = indices[0, ii] - start_index[0]
-            index[1] = indices[1, ii] - start_index[1]
-
-            # Check if index is in bounds
-            if index[0] >= 0 and index[0] < missing_mask.shape[1] and index[1] >= 0 and index[1] < missing_mask.shape[2]:
-                # Stream indices
-                for l in range(_q):
-                    # Get the index of the streaming direction
-                    pull_index = wp.vec2i()
-                    push_index = wp.vec2i()
-                    for d in range(self.velocity_set.d):
-                        pull_index[d] = index[d] - _c[d, l]
-                        push_index[d] = index[d] + _c[d, l]
-
-                    # set bc_mask for all bc indices
-                    bc_mask[0, index[0], index[1]] = id_number[ii]
-
-                    # check if pull index is out of bound
-                    # These directions will have missing information after streaming
-                    if pull_index[0] < 0 or pull_index[0] >= missing_mask.shape[1] or pull_index[1] < 0 or pull_index[1] >= missing_mask.shape[2]:
-                        # Set the missing mask
-                        missing_mask[l, index[0], index[1]] = True
-
-                    # handling geometries in the interior of the computational domain
-                    elif (
-                        is_interior[ii]
-                        and push_index[0] >= 0
-                        and push_index[0] < missing_mask.shape[1]
-                        and push_index[1] >= 0
-                        and push_index[1] < missing_mask.shape[2]
-                    ):
-                        # Set the missing mask
-                        missing_mask[l, push_index[0], push_index[1]] = True
-                        bc_mask[0, push_index[0], push_index[1]] = id_number[ii]
-
->>>>>>> cee77b96
         # Construct the warp 3D kernel
         @wp.kernel
         def kernel(
@@ -241,7 +189,6 @@
             # Remove indices from BC objects
             bc.__dict__.pop("indices", None)
 
-<<<<<<< HEAD
         # Trim arrays to actual size
         indices = indices[:, :current_index]
         id_numbers = id_numbers[:current_index]
@@ -251,12 +198,6 @@
         wp_indices = wp.array(indices, dtype=wp.int32)
         wp_id_numbers = wp.array(id_numbers, dtype=wp.uint8)
         wp_is_interior = wp.array(is_interior, dtype=wp.bool)
-=======
-        # convert to warp arrays
-        indices = wp.array2d(index_list, dtype=wp.int32)
-        id_number = wp.array1d(id_list, dtype=wp.uint8)
-        is_interior = wp.array1d(is_interior, dtype=wp.bool)
->>>>>>> cee77b96
 
         if start_index is None:
             start_index = wp.vec3i(0, 0, 0)
